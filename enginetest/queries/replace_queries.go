// Copyright 2020-2021 Dolthub, Inc.
//
// Licensed under the Apache License, Version 2.0 (the "License");
// you may not use this file except in compliance with the License.
// You may obtain a copy of the License at
//
//     http://www.apache.org/licenses/LICENSE-2.0
//
// Unless required by applicable law or agreed to in writing, software
// distributed under the License is distributed on an "AS IS" BASIS,
// WITHOUT WARRANTIES OR CONDITIONS OF ANY KIND, either express or implied.
// See the License for the specific language governing permissions and
// limitations under the License.

package queries

import (
	"math"

	"github.com/dolthub/go-mysql-server/sql"
)

// TODO: none of these tests insert into tables without primary key columns, which have different semantics for
<<<<<<< HEAD
//
//	REPLACE INTO queries. Add some tables / data without primary keys.
=======
// REPLACE INTO queries. Add some tables / data without primary keys.
>>>>>>> c7560b3f
var ReplaceQueries = []WriteQueryTest{
	{
		WriteQuery:          "REPLACE INTO mytable VALUES (1, 'first row');",
		ExpectedWriteResult: []sql.Row{{sql.NewOkResult(2)}},
		SelectQuery:         "SELECT s FROM mytable WHERE i = 1;",
		ExpectedSelect:      []sql.Row{{"first row"}},
	},
	{
		WriteQuery:          "REPLACE INTO mytable SET i = 1, s = 'first row';",
		ExpectedWriteResult: []sql.Row{{sql.NewOkResult(2)}},
		SelectQuery:         "SELECT s FROM mytable WHERE i = 1;",
		ExpectedSelect:      []sql.Row{{"first row"}},
	},
	{
		WriteQuery:          "REPLACE INTO mytable VALUES (1, 'new row same i');",
		ExpectedWriteResult: []sql.Row{{sql.NewOkResult(2)}},
		SelectQuery:         "SELECT s FROM mytable WHERE i = 1;",
		ExpectedSelect:      []sql.Row{{"new row same i"}},
	},
	{
		WriteQuery:          "REPLACE INTO mytable SET i = 1, s = 'new row same i';",
		ExpectedWriteResult: []sql.Row{{sql.NewOkResult(2)}},
		SelectQuery:         "SELECT s FROM mytable WHERE i = 1;",
		ExpectedSelect:      []sql.Row{{"new row same i"}},
	},
	{
		WriteQuery:          "REPLACE INTO mytable (s, i) VALUES ('x', 999);",
		ExpectedWriteResult: []sql.Row{{sql.NewOkResult(1)}},
		SelectQuery:         "SELECT i FROM mytable WHERE s = 'x';",
		ExpectedSelect:      []sql.Row{{int64(999)}},
	},
	{
		WriteQuery:          "REPLACE INTO mytable SET s = 'x', i = 999;",
		ExpectedWriteResult: []sql.Row{{sql.NewOkResult(1)}},
		SelectQuery:         "SELECT i FROM mytable WHERE s = 'x';",
		ExpectedSelect:      []sql.Row{{int64(999)}},
	},
	{
		WriteQuery:          "REPLACE INTO mytable VALUES (999, 'x');",
		ExpectedWriteResult: []sql.Row{{sql.NewOkResult(1)}},
		SelectQuery:         "SELECT i FROM mytable WHERE s = 'x';",
		ExpectedSelect:      []sql.Row{{int64(999)}},
	},
	{
		WriteQuery:          "REPLACE INTO mytable SET i = 999, s = 'x';",
		ExpectedWriteResult: []sql.Row{{sql.NewOkResult(1)}},
		SelectQuery:         "SELECT i FROM mytable WHERE s = 'x';",
		ExpectedSelect:      []sql.Row{{int64(999)}},
	},
	{
		WriteQuery: `REPLACE INTO typestable VALUES (
			999, 127, 32767, 2147483647, 9223372036854775807,
			255, 65535, 4294967295, 18446744073709551615,
			3.40282346638528859811704183484516925440e+38, 1.797693134862315708145274237317043567981e+308,
			'2037-04-05 12:51:36', '2231-11-07',
			'random text', true, '{"key":"value"}', 'blobdata'
			);`,
		ExpectedWriteResult: []sql.Row{{sql.NewOkResult(1)}},
		SelectQuery:         "SELECT * FROM typestable WHERE id = 999;",
		ExpectedSelect: []sql.Row{{
			int64(999), int8(math.MaxInt8), int16(math.MaxInt16), int32(math.MaxInt32), int64(math.MaxInt64),
			uint8(math.MaxUint8), uint16(math.MaxUint16), uint32(math.MaxUint32), uint64(math.MaxUint64),
			float32(math.MaxFloat32), float64(math.MaxFloat64),
			sql.MustConvert(sql.Timestamp.Convert("2037-04-05 12:51:36")), sql.MustConvert(sql.Date.Convert("2231-11-07")),
			"random text", sql.True, sql.MustJSON(`{"key":"value"}`), []byte("blobdata"),
		}},
	},
	{
		WriteQuery: `REPLACE INTO typestable SET
			id = 999, i8 = 127, i16 = 32767, i32 = 2147483647, i64 = 9223372036854775807,
			u8 = 255, u16 = 65535, u32 = 4294967295, u64 = 18446744073709551615,
			f32 = 3.40282346638528859811704183484516925440e+38, f64 = 1.797693134862315708145274237317043567981e+308,
			ti = '2037-04-05 12:51:36', da = '2231-11-07',
			te = 'random text', bo = true, js = '{"key":"value"}', bl = 'blobdata'
			;`,
		ExpectedWriteResult: []sql.Row{{sql.NewOkResult(1)}},
		SelectQuery:         "SELECT * FROM typestable WHERE id = 999;",
		ExpectedSelect: []sql.Row{{
			int64(999), int8(math.MaxInt8), int16(math.MaxInt16), int32(math.MaxInt32), int64(math.MaxInt64),
			uint8(math.MaxUint8), uint16(math.MaxUint16), uint32(math.MaxUint32), uint64(math.MaxUint64),
			float32(math.MaxFloat32), float64(math.MaxFloat64),
			sql.MustConvert(sql.Timestamp.Convert("2037-04-05 12:51:36")), sql.MustConvert(sql.Date.Convert("2231-11-07")),
			"random text", sql.True, sql.MustJSON(`{"key":"value"}`), []byte("blobdata"),
		}},
	},
	{
		WriteQuery: `REPLACE INTO typestable VALUES (
			999, -128, -32768, -2147483648, -9223372036854775808,
			0, 0, 0, 0,
			1.401298464324817070923729583289916131280e-45, 4.940656458412465441765687928682213723651e-324,
			'0000-00-00 00:00:00', '0000-00-00',
			'', false, '""', ''
			);`,
		ExpectedWriteResult: []sql.Row{{sql.NewOkResult(1)}},
		SelectQuery:         "SELECT * FROM typestable WHERE id = 999;",
		ExpectedSelect: []sql.Row{{
			int64(999), int8(-math.MaxInt8 - 1), int16(-math.MaxInt16 - 1), int32(-math.MaxInt32 - 1), int64(-math.MaxInt64 - 1),
			uint8(0), uint16(0), uint32(0), uint64(0),
			float32(math.SmallestNonzeroFloat32), float64(math.SmallestNonzeroFloat64),
			sql.Timestamp.Zero(), sql.Date.Zero(),
			"", sql.False, sql.MustJSON(`""`), []byte(""),
		}},
	},
	{
		WriteQuery: `REPLACE INTO typestable SET
			id = 999, i8 = -128, i16 = -32768, i32 = -2147483648, i64 = -9223372036854775808,
			u8 = 0, u16 = 0, u32 = 0, u64 = 0,
			f32 = 1.401298464324817070923729583289916131280e-45, f64 = 4.940656458412465441765687928682213723651e-324,
			ti = '0000-00-00 00:00:00', da = '0000-00-00',
			te = '', bo = false, js = '""', bl = ''
			;`,
		ExpectedWriteResult: []sql.Row{{sql.NewOkResult(1)}},
		SelectQuery:         "SELECT * FROM typestable WHERE id = 999;",
		ExpectedSelect: []sql.Row{{
			int64(999), int8(-math.MaxInt8 - 1), int16(-math.MaxInt16 - 1), int32(-math.MaxInt32 - 1), int64(-math.MaxInt64 - 1),
			uint8(0), uint16(0), uint32(0), uint64(0),
			float32(math.SmallestNonzeroFloat32), float64(math.SmallestNonzeroFloat64),
			sql.Timestamp.Zero(), sql.Date.Zero(),
			"", sql.False, sql.MustJSON(`""`), []byte(""),
		}},
	},
	{
		WriteQuery: `REPLACE INTO typestable VALUES (999, null, null, null, null, null, null, null, null,
			null, null, null, null, null, null, null, null);`,
		ExpectedWriteResult: []sql.Row{{sql.NewOkResult(1)}},
		SelectQuery:         "SELECT * FROM typestable WHERE id = 999;",
		ExpectedSelect:      []sql.Row{{int64(999), nil, nil, nil, nil, nil, nil, nil, nil, nil, nil, nil, nil, nil, nil, nil, nil}},
	},
	{
		WriteQuery: `REPLACE INTO typestable SET id=999, i8=null, i16=null, i32=null, i64=null, u8=null, u16=null, u32=null, u64=null,
			f32=null, f64=null, ti=null, da=null, te=null, bo=null, js=null, bl=null;`,
		ExpectedWriteResult: []sql.Row{{sql.NewOkResult(1)}},
		SelectQuery:         "SELECT * FROM typestable WHERE id = 999;",
		ExpectedSelect:      []sql.Row{{int64(999), nil, nil, nil, nil, nil, nil, nil, nil, nil, nil, nil, nil, nil, nil, nil, nil}},
	},
}

var ReplaceErrorTests = []GenericErrorQueryTest{
	{
		Name:  "too few values",
		Query: "REPLACE INTO mytable (s, i) VALUES ('x');",
	},
	{
		Name:  "too many values one column",
		Query: "REPLACE INTO mytable (s) VALUES ('x', 999);",
	},
	{
		Name:  "too many values two columns",
		Query: "REPLACE INTO mytable (i, s) VALUES (999, 'x', 'y');",
	},
	{
		Name:  "too few values no columns specified",
		Query: "REPLACE INTO mytable VALUES (999);",
	},
	{
		Name:  "too many values no columns specified",
		Query: "REPLACE INTO mytable VALUES (999, 'x', 'y');",
	},
	{
		Name:  "non-existent column values",
		Query: "REPLACE INTO mytable (i, s, z) VALUES (999, 'x', 999);",
	},
	{
		Name:  "non-existent column set",
		Query: "REPLACE INTO mytable SET i = 999, s = 'x', z = 999;",
	},
	{
		Name:  "duplicate column values",
		Query: "REPLACE INTO mytable (i, s, s) VALUES (999, 'x', 'x');",
	},
	{
		Name:  "duplicate column set",
		Query: "REPLACE INTO mytable SET i = 999, s = 'y', s = 'y';",
	},
	{
		Name:  "null given to non-nullable values",
		Query: "INSERT INTO mytable (i, s) VALUES (null, 'y');",
	},
	{
		Name:  "null given to non-nullable set",
		Query: "INSERT INTO mytable SET i = null, s = 'y';",
	},
}<|MERGE_RESOLUTION|>--- conflicted
+++ resolved
@@ -21,12 +21,7 @@
 )
 
 // TODO: none of these tests insert into tables without primary key columns, which have different semantics for
-<<<<<<< HEAD
-//
-//	REPLACE INTO queries. Add some tables / data without primary keys.
-=======
 // REPLACE INTO queries. Add some tables / data without primary keys.
->>>>>>> c7560b3f
 var ReplaceQueries = []WriteQueryTest{
 	{
 		WriteQuery:          "REPLACE INTO mytable VALUES (1, 'first row');",
