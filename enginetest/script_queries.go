// Copyright 2020-2021 Dolthub, Inc.
//
// Licensed under the Apache License, Version 2.0 (the "License");
// you may not use this file except in compliance with the License.
// You may obtain a copy of the License at
//
//     http://www.apache.org/licenses/LICENSE-2.0
//
// Unless required by applicable law or agreed to in writing, software
// distributed under the License is distributed on an "AS IS" BASIS,
// WITHOUT WARRANTIES OR CONDITIONS OF ANY KIND, either express or implied.
// See the License for the specific language governing permissions and
// limitations under the License.

package enginetest

import (
	"gopkg.in/src-d/go-errors.v1"

	"github.com/dolthub/go-mysql-server/sql"
)

type ScriptTest struct {
	// Name of the script test
	Name string
	// The sql statements to execute as setup, in order. Results are not checked, but statements must not error.
	SetUpScript []string
	// The set of assertions to make after setup, in order
	Assertions []ScriptTestAssertion
	// For tests that make a single assertion, Query can be set for the single assertion
	Query string
	// For tests that make a single assertion, Expected can be set for the single assertion
	Expected []sql.Row
	// For tests that make a single assertion, ExpectedErr can be set for the expected error
	ExpectedErr *errors.Kind
}

type ScriptTestAssertion struct {
	Query       string
	Expected    []sql.Row
	ExpectedErr *errors.Kind
	// For tests that just require a particular error but are not linked to a custom error, RequiredError can be set.
	RequiredErr bool
}

// Unlike other engine tests, ScriptTests must be self-contained. No other tables are created outside the definition of
// the tests.
var ScriptTests = []ScriptTest{
	{
		Name: "delete with in clause",
		SetUpScript: []string{
			"create table a (x int primary key)",
			"insert into a values (1), (3), (5)",
			"delete from a where x in (1, 3)",
		},
		Query: "select x from a order by 1",
		Expected: []sql.Row{
			{5},
		},
	},
	{
		Name: "sqllogictest evidence/slt_lang_aggfunc.test",
		SetUpScript: []string{
			"CREATE TABLE t1( x INTEGER, y VARCHAR(8) )",
			"INSERT INTO t1 VALUES(1,'true')",
			"INSERT INTO t1 VALUES(0,'false')",
			"INSERT INTO t1 VALUES(NULL,'NULL')",
		},
		Query: "SELECT count(DISTINCT x) FROM t1",
		Expected: []sql.Row{
			{2},
		},
	},
	{
		Name: "sqllogictest index/commute/10/slt_good_1.test",
		SetUpScript: []string{
			"CREATE TABLE tab0(pk INTEGER PRIMARY KEY, col0 INTEGER, col1 FLOAT, col2 TEXT, col3 INTEGER, col4 FLOAT, col5 TEXT)",
			"INSERT INTO tab0 VALUES(0,42,58.92,'fnbtk',54,68.41,'xmttf')",
			"INSERT INTO tab0 VALUES(1,31,46.55,'sksjf',46,53.20,'wiuva')",
			"INSERT INTO tab0 VALUES(2,30,31.11,'oldqn',41,5.26,'ulaay')",
			"INSERT INTO tab0 VALUES(3,77,44.90,'pmsir',70,84.14,'vcmyo')",
			"INSERT INTO tab0 VALUES(4,23,95.26,'qcwxh',32,48.53,'rvtbr')",
			"INSERT INTO tab0 VALUES(5,43,6.75,'snvwg',3,14.38,'gnfxz')",
			"INSERT INTO tab0 VALUES(6,47,98.26,'bzzva',60,15.2,'imzeq')",
			"INSERT INTO tab0 VALUES(7,98,40.9,'lsrpi',78,66.30,'ephwy')",
			"INSERT INTO tab0 VALUES(8,19,15.16,'ycvjz',55,38.70,'dnkkz')",
			"INSERT INTO tab0 VALUES(9,7,84.4,'ptovf',17,2.46,'hrxsf')",
			"CREATE TABLE tab1(pk INTEGER PRIMARY KEY, col0 INTEGER, col1 FLOAT, col2 TEXT, col3 INTEGER, col4 FLOAT, col5 TEXT)",
			"CREATE INDEX idx_tab1_0 on tab1 (col0)",
			"CREATE INDEX idx_tab1_1 on tab1 (col1)",
			"CREATE INDEX idx_tab1_3 on tab1 (col3)",
			"CREATE INDEX idx_tab1_4 on tab1 (col4)",
			"INSERT INTO tab1 SELECT * FROM tab0",
			"CREATE TABLE tab2(pk INTEGER PRIMARY KEY, col0 INTEGER, col1 FLOAT, col2 TEXT, col3 INTEGER, col4 FLOAT, col5 TEXT)",
			"CREATE UNIQUE INDEX idx_tab2_1 ON tab2 (col4 DESC,col3)",
			"CREATE UNIQUE INDEX idx_tab2_2 ON tab2 (col3 DESC,col0)",
			"CREATE UNIQUE INDEX idx_tab2_3 ON tab2 (col3 DESC,col1)",
			"INSERT INTO tab2 SELECT * FROM tab0",
			"CREATE TABLE tab3(pk INTEGER PRIMARY KEY, col0 INTEGER, col1 FLOAT, col2 TEXT, col3 INTEGER, col4 FLOAT, col5 TEXT)",
			"CREATE INDEX idx_tab3_0 ON tab3 (col3 DESC)",
			"INSERT INTO tab3 SELECT * FROM tab0",
			"CREATE TABLE tab4(pk INTEGER PRIMARY KEY, col0 INTEGER, col1 FLOAT, col2 TEXT, col3 INTEGER, col4 FLOAT, col5 TEXT)",
			"CREATE INDEX idx_tab4_0 ON tab4 (col0 DESC)",
			"CREATE UNIQUE INDEX idx_tab4_2 ON tab4 (col4 DESC,col3)",
			"CREATE INDEX idx_tab4_3 ON tab4 (col3 DESC)",
			"INSERT INTO tab4 SELECT * FROM tab0",
		},
		Query: "SELECT pk FROM tab2 WHERE 78 < col0 AND 19 < col3",
		Expected: []sql.Row{
			{7},
		},
	},
	{
		Name: "3 tables, linear join",
		SetUpScript: []string{
			"create table a (xa int primary key, ya int, za int)",
			"create table b (xb int primary key, yb int, zb int)",
			"create table c (xc int primary key, yc int, zc int)",
			"insert into a values (1,2,3)",
			"insert into b values (1,2,3)",
			"insert into c values (1,2,3)",
		},
		Assertions: []ScriptTestAssertion{
			{
				Query:    "select ya from a join b on ya - 1= xb join c on xc = zb - 2",
				Expected: []sql.Row{{2}},
			},
		},
	},
	{
		Name: "3 tables, v join",
		SetUpScript: []string{
			"create table a (xa int primary key, ya int, za int)",
			"create table b (xb int primary key, yb int, zb int)",
			"create table c (xc int primary key, yc int, zc int)",
			"insert into a values (1,2,3)",
			"insert into b values (1,2,3)",
			"insert into c values (1,2,3)",
		},
		Assertions: []ScriptTestAssertion{
			{
				Query:    "select za from a join b on ya - 1 = xb join c on xa = xc",
				Expected: []sql.Row{{3}},
			},
		},
	},
	{
		Name: "3 tables, linear join, indexes on A,C",
		SetUpScript: []string{
			"create table a (xa int primary key, ya int, za int)",
			"create table b (xb int primary key, yb int, zb int)",
			"create table c (xc int primary key, yc int, zc int)",
			"insert into a values (1,2,3)",
			"insert into b values (1,2,3)",
			"insert into c values (1,2,3)",
		},
		Assertions: []ScriptTestAssertion{
			{
				Query:    "select xa from a join b on xa = yb - 1 join c on yb - 1 = xc",
				Expected: []sql.Row{{1}},
			},
		},
	},
	{
		Name: "4 tables, linear join",
		SetUpScript: []string{
			"create table a (xa int primary key, ya int, za int)",
			"create table b (xb int primary key, yb int, zb int)",
			"create table c (xc int primary key, yc int, zc int)",
			"create table d (xd int primary key, yd int, zd int)",
			"insert into a values (1,2,3)",
			"insert into b values (1,2,3)",
			"insert into c values (1,2,3)",
			"insert into d values (1,2,3)",
		},
		Assertions: []ScriptTestAssertion{
			{
				Query:    "select xa from a join b on ya - 1 = xb join c on xb = xc join d on xc = xd",
				Expected: []sql.Row{{1}},
			},
		},
	},
	{
		Name: "4 tables, linear join, index on D",
		SetUpScript: []string{
			"create table a (xa int primary key, ya int, za int)",
			"create table b (xb int primary key, yb int, zb int)",
			"create table c (xc int primary key, yc int, zc int)",
			"create table d (xd int primary key, yd int, zd int)",
			"insert into a values (1,2,3)",
			"insert into b values (1,2,3)",
			"insert into c values (1,2,3)",
			"insert into d values (1,2,3)",
		},
		Assertions: []ScriptTestAssertion{
			{
				Query:    "select xa from a join b on ya = yb join c on yb = yc join d on yc - 1 = xd",
				Expected: []sql.Row{{1}},
			},
		},
	},
	{
		Name: "4 tables, left join, indexes on all tables",
		SetUpScript: []string{
			"create table a (xa int primary key, ya int, za int)",
			"create table b (xb int primary key, yb int, zb int)",
			"create table c (xc int primary key, yc int, zc int)",
			"create table d (xd int primary key, yd int, zd int)",
			"insert into a values (1,2,3)",
			"insert into b values (1,2,3)",
			"insert into c values (1,2,3)",
			"insert into d values (1,2,3)",
		},
		Assertions: []ScriptTestAssertion{
			{
				Query:    "select xa from a left join b on ya = yb left join c on yb = yc left join d on yc - 1 = xd",
				Expected: []sql.Row{{1}},
			},
		},
	},
	{
		Name: "4 tables, linear join, index on B, D",
		SetUpScript: []string{
			"create table a (xa int primary key, ya int, za int)",
			"create table b (xb int primary key, yb int, zb int)",
			"create table c (xc int primary key, yc int, zc int)",
			"create table d (xd int primary key, yd int, zd int)",
			"insert into a values (1,2,3)",
			"insert into b values (1,2,3)",
			"insert into c values (1,2,3)",
			"insert into d values (1,2,3)",
		},
		Assertions: []ScriptTestAssertion{
			{
				Query:    "select xa from a join b on ya - 1 = xb join c on yc = za - 1 join d on yc - 1 = xd",
				Expected: []sql.Row{{1}},
			},
		},
	},
	{
		Name: "4 tables, all joined to A",
		SetUpScript: []string{
			"create table a (xa int primary key, ya int, za int)",
			"create table b (xb int primary key, yb int, zb int)",
			"create table c (xc int primary key, yc int, zc int)",
			"create table d (xd int primary key, yd int, zd int)",
			"insert into a values (1,2,3)",
			"insert into b values (1,2,3)",
			"insert into c values (1,2,3)",
			"insert into d values (1,2,3)",
		},
		Assertions: []ScriptTestAssertion{
			{
				Query:    "select xa from a join b on xa = xb join c on ya - 1 = xc join d on za - 2 = xd",
				Expected: []sql.Row{{1}},
			},
		},
	},
	// {
	// 	Name: "4 tables, all joined to D",
	// 	SetUpScript: []string{
	// 		"create table a (xa int primary key, ya int, za int)",
	// 		"create table b (xb int primary key, yb int, zb int)",
	// 		"create table c (xc int primary key, yc int, zc int)",
	// 		"create table d (xd int primary key, yd int, zd int)",
	// 		"insert into a values (1,2,3)",
	// 		"insert into b values (1,2,3)",
	// 		"insert into c values (1,2,3)",
	// 		"insert into d values (1,2,3)",
	// 	},
	// 	Assertions: []ScriptTestAssertion{
	// 		{
	// 			// gives an error in mysql, a needs an alias
	// 			Query: "select xa from d join a on yd = xa join c on yd = xc join a on xa = yd",
	// 			Expected: []sql.Row{{1}},
	// 		},
	// 	},
	// },
	{
		Name: "4 tables, all joined to D",
		SetUpScript: []string{
			"create table a (xa int primary key, ya int, za int)",
			"create table b (xb int primary key, yb int, zb int)",
			"create table c (xc int primary key, yc int, zc int)",
			"create table d (xd int primary key, yd int, zd int)",
			"insert into a values (1,2,3)",
			"insert into b values (1,2,3)",
			"insert into c values (1,2,3)",
			"insert into d values (1,2,3)",
		},
		Assertions: []ScriptTestAssertion{
			{
				Query:    "select xa from d join a on yd - 1 = xa join c on zd - 2 = xc join b on xb = zd - 2",
				Expected: []sql.Row{{1}},
			},
		},
	},
	{
		Name: "5 tables, complex join conditions",
		SetUpScript: []string{
			"create table a (xa int primary key, ya int, za int)",
			"create table b (xb int primary key, yb int, zb int)",
			"create table c (xc int primary key, yc int, zc int)",
			"create table d (xd int primary key, yd int, zd int)",
			"create table e (xe int, ye int, ze int, primary key(xe, ye))",
			"insert into a values (1,2,3)",
			"insert into b values (1,2,3)",
			"insert into c values (1,2,3)",
			"insert into d values (1,2,3)",
			"insert into e values (1,2,3)",
		},
		Assertions: []ScriptTestAssertion{
			{
				Query: `select xa from a 
									join b on ya - 1 = xb 
									join c on xc = za - 2 
									join d on xd = yb - 1 
									join e on xe = zb - 2 and ye = yc`,
				Expected: []sql.Row{{1}},
			},
		},
	},
	{
<<<<<<< HEAD
		Name: "UUIDs used in the wild.",
		SetUpScript: []string{
			"SET @uuid = '6ccd780c-baba-1026-9564-5b8c656024db'",
		},
		Assertions: []ScriptTestAssertion{
			{
				Query:    `SELECT IS_UUID(UUID())`,
				Expected: []sql.Row{{int8(1)}},
			},
			{
				Query:    `SELECT IS_UUID(@uuid)`,
				Expected: []sql.Row{{int8(1)}},
			},
			{
				Query:    `SELECT BIN_TO_UUID(UUID_TO_BIN(@uuid))`,
				Expected: []sql.Row{{"6ccd780c-baba-1026-9564-5b8c656024db"}},
			},
			{
				Query:    `SELECT BIN_TO_UUID(UUID_TO_BIN(@uuid, 1), 1)`,
				Expected: []sql.Row{{"6ccd780c-baba-1026-9564-5b8c656024db"}},
			},
			{
				Query:    `SELECT UUID_TO_BIN(NULL)`,
				Expected: []sql.Row{{nil}},
			},
			{
				Query:    `SELECT HEX(UUID_TO_BIN(@uuid))`,
				Expected: []sql.Row{{"6CCD780CBABA102695645B8C656024DB"}},
			},
			{
				Query:       `SELECT UUID_TO_BIN(123)`,
				RequiredErr: true,
			},
			{
				Query:       `SELECT BIN_TO_UUID(123)`,
				RequiredErr: true,
			},
			{
				Query:		 `SELECT BIN_TO_UUID(X'00112233445566778899aabbccddeeff')`,
				Expected: []sql.Row{{"00112233-4455-6677-8899-aabbccddeeff"}},
			},
			{
				Query: `SELECT BIN_TO_UUID('0011223344556677')`,
				Expected: []sql.Row{{"30303131-3232-3333-3434-353536363737"}},
			},

=======
		Name: "CrossDB Queries",
		SetUpScript: []string{
			"CREATE DATABASE test",
			"CREATE TABLE test.x (pk int primary key)",
			"insert into test.x values (1),(2),(3)",
			"DELETE FROM test.x WHERE pk=2",
			"UPDATE test.x set pk=300 where pk=3",
			"create table a (xa int primary key, ya int, za int)",
			"insert into a values (1,2,3)",
		},
		Assertions: []ScriptTestAssertion{
			{
				Query:    "SELECT pk from test.x",
				Expected: []sql.Row{{1}, {300}},
			},
			{
				Query:    "SELECT * from a",
				Expected: []sql.Row{{1, 2, 3}},
			},
>>>>>>> 7fcc1fc7
		},
	},
}<|MERGE_RESOLUTION|>--- conflicted
+++ resolved
@@ -321,7 +321,6 @@
 		},
 	},
 	{
-<<<<<<< HEAD
 		Name: "UUIDs used in the wild.",
 		SetUpScript: []string{
 			"SET @uuid = '6ccd780c-baba-1026-9564-5b8c656024db'",
@@ -360,15 +359,16 @@
 				RequiredErr: true,
 			},
 			{
-				Query:		 `SELECT BIN_TO_UUID(X'00112233445566778899aabbccddeeff')`,
+				Query:    `SELECT BIN_TO_UUID(X'00112233445566778899aabbccddeeff')`,
 				Expected: []sql.Row{{"00112233-4455-6677-8899-aabbccddeeff"}},
 			},
 			{
-				Query: `SELECT BIN_TO_UUID('0011223344556677')`,
+				Query:    `SELECT BIN_TO_UUID('0011223344556677')`,
 				Expected: []sql.Row{{"30303131-3232-3333-3434-353536363737"}},
 			},
-
-=======
+		},
+	},
+	{
 		Name: "CrossDB Queries",
 		SetUpScript: []string{
 			"CREATE DATABASE test",
@@ -388,7 +388,6 @@
 				Query:    "SELECT * from a",
 				Expected: []sql.Row{{1, 2, 3}},
 			},
->>>>>>> 7fcc1fc7
 		},
 	},
 }