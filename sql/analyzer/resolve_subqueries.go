--- conflicted
+++ resolved
@@ -41,24 +41,8 @@
 	span, ctx := ctx.Span("finalize_subqueries")
 	defer span.End()
 
-<<<<<<< HEAD
 	return resolveSubqueriesHelper(ctx, a, n, scope, sel, true)
 }
-=======
-	return transform.Node(n, func(n sql.Node) (sql.Node, transform.TreeIdentity, error) {
-		switch n := n.(type) {
-		case *plan.SubqueryAlias:
-			// SubqueryAliases never have access to outer scopes; they cannot see any outer aliases or tables
-			// TODO: In MySQL 8.0.14 and higher, SubqueryAliases can access the outer scopes of the clause that defined them.
-			//       Note: They still do not have access to the other tables defined in the same scope as derived table,
-			//       and from testing... they don't seem to be able to access expression aliases (only tables and table aliases),
-			//       but documentation doesn't seem to indicate that limitation.
-			//       https://dev.mysql.com/blog-archive/supporting-all-kinds-of-outer-references-in-derived-tables-lateral-or-not/
-			child, same, err := a.analyzeStartingAtBatch(ctx, n.Child, newScopeWithDepth(scope.RecursionDepth()+1), "default-rules", NewNestedSubqueryFinalizer(sel))
-			if err != nil {
-				return nil, same, err
-			}
->>>>>>> 35d9f981
 
 func resolveSubqueriesHelper(ctx *sql.Context, a *Analyzer, node sql.Node, scope *Scope, sel RuleSelector, finalize bool) (sql.Node, transform.TreeIdentity, error) {
 	return transform.NodeWithCtx(node, nil, func(context transform.Context) (sql.Node, transform.TreeIdentity, error) {
@@ -70,7 +54,7 @@
 			for i, expr := range exprs {
 				newExpr, identity, err := transform.Expr(expr, func(e sql.Expression) (sql.Expression, transform.TreeIdentity, error) {
 					if sq, ok := e.(*plan.Subquery); ok {
-						return analyzeSubqueryExpression(ctx, a, context.Node, sq, scope, sel, finalize)
+						return analyzeSubqueryExpression(ctx, a, context.Node, sq, scope, NewNestedSubqueryFinalizer(sel), finalize)
 					} else {
 						return e, transform.SameTree, nil
 					}
@@ -121,7 +105,6 @@
 	})
 }
 
-<<<<<<< HEAD
 // analyzeSubqueryExpression runs analysis on the specified subquery expression, |sq|. The specified node |n| is the node
 // that contains the subquery expression and |finalize| indicates if this is the final run of the analyzer on the query
 // before execution, which means all analyzer rules are included, otherwise SubqueryExprResolveSelector is used to prevent
@@ -173,15 +156,6 @@
 		subScope.nodes = scope.InnerToOuter()
 		if scope.InSubqueryExpression {
 			sqa.OuterScopeVisibility = true
-=======
-func resolveSubqueryExpressions(ctx *sql.Context, a *Analyzer, n sql.Node, scope *Scope, sel RuleSelector) (sql.Node, transform.TreeIdentity, error) {
-	return transform.NodeExprsWithNode(n, func(n sql.Node, e sql.Expression) (sql.Expression, transform.TreeIdentity, error) {
-		s, ok := e.(*plan.Subquery)
-		// We always analyze subquery expressions even if they are resolved, since other transformations to the surrounding
-		// query might cause them to need to shift their field indexes.
-		if !ok {
-			return e, transform.SameTree, nil
->>>>>>> 35d9f981
 		}
 	}
 
@@ -197,24 +171,10 @@
 		return nil, same, err
 	}
 
-<<<<<<< HEAD
 	if len(sqa.Columns) > 0 {
 		schemaLen := schemaLength(child)
 		if schemaLen != len(sqa.Columns) {
 			return nil, transform.SameTree, sql.ErrColumnCountMismatch.New()
-=======
-		analyzed, _, err := a.analyzeThroughBatch(subqueryCtx, s.Query, subScope, "once-after-default", NewResolveSubqueryExprSelector(sel))
-		if err != nil {
-			// We ignore certain errors, deferring them to later analysis passes. Specifically, if the subquery isn't
-			// resolved or a column can't be found in the scope node, wait until a later pass.
-			// TODO: we won't be able to give the right error message in all cases when we do this, although we attempt to
-			//  recover the actual error in the validation step.
-			if ErrValidationResolved.Is(err) || sql.ErrTableColumnNotFound.Is(err) || sql.ErrColumnNotFound.Is(err) {
-				// keep the work we have and defer remainder of analysis of this subquery until a later pass
-				return s.WithQuery(analyzed), transform.NewTree, nil
-			}
-			return nil, transform.SameTree, err
->>>>>>> 35d9f981
 		}
 	}
 	if same {
