package parse

import (
	"math"
	"testing"

	"github.com/src-d/go-mysql-server/sql/expression"
	"github.com/src-d/go-mysql-server/sql/expression/function/aggregation"
	"github.com/src-d/go-mysql-server/sql/plan"
	"gopkg.in/src-d/go-errors.v1"

	"github.com/src-d/go-mysql-server/sql"
	"github.com/stretchr/testify/require"
)

var fixtures = map[string]sql.Node{
	`CREATE TABLE t1(a INTEGER, b TEXT, c DATE, d TIMESTAMP, e VARCHAR(20), f BLOB NOT NULL, g DATETIME, h CHAR(40))`: plan.NewCreateTable(
		sql.UnresolvedDatabase(""),
		"t1",
		sql.Schema{{
			Name:     "a",
			Type:     sql.Int32,
			Nullable: true,
		}, {
			Name:     "b",
			Type:     sql.Text,
			Nullable: true,
		}, {
			Name:     "c",
			Type:     sql.Date,
			Nullable: true,
		}, {
			Name:     "d",
			Type:     sql.Timestamp,
			Nullable: true,
		}, {
			Name:     "e",
			Type:     sql.Text,
			Nullable: true,
		}, {
			Name:     "f",
			Type:     sql.Blob,
			Nullable: false,
		}, {
			Name:     "g",
			Type:     sql.Datetime,
			Nullable: true,
		}, {
			Name:     "h",
			Type:     sql.Text,
			Nullable: true,
		}},
	),
	`CREATE TABLE t1(a INTEGER NOT NULL PRIMARY KEY, b TEXT)`: plan.NewCreateTable(
		sql.UnresolvedDatabase(""),
		"t1",
		sql.Schema{{
			Name:       "a",
			Type:       sql.Int32,
			Nullable:   false,
			PrimaryKey: true,
		}, {
			Name:       "b",
			Type:       sql.Text,
			Nullable:   true,
			PrimaryKey: false,
		}},
	),
	`CREATE TABLE t1(a INTEGER, b TEXT, PRIMARY KEY (a))`: plan.NewCreateTable(
		sql.UnresolvedDatabase(""),
		"t1",
		sql.Schema{{
<<<<<<< HEAD
			Name:       "a",
			Type:       sql.Int32,
			Nullable:   true,
=======
			Name:     "a",
			Type:     sql.Int32,
			Nullable: false,
>>>>>>> a207ac72
			PrimaryKey: true,
		}, {
			Name:       "b",
			Type:       sql.Text,
			Nullable:   true,
			PrimaryKey: false,
		}},
	),
	`CREATE TABLE t1(a INTEGER, b TEXT, PRIMARY KEY (a, b))`: plan.NewCreateTable(
		sql.UnresolvedDatabase(""),
		"t1",
		sql.Schema{{
<<<<<<< HEAD
			Name:       "a",
			Type:       sql.Int32,
			Nullable:   true,
			PrimaryKey: true,
		}, {
			Name:       "b",
			Type:       sql.Text,
			Nullable:   true,
=======
			Name:     "a",
			Type:     sql.Int32,
			Nullable: false,
			PrimaryKey: true,
		}, {
			Name:     "b",
			Type:     sql.Text,
			Nullable: false,
>>>>>>> a207ac72
			PrimaryKey: true,
		}},
	),
	`DROP TABLE foo;`: plan.NewDropTable(
		sql.UnresolvedDatabase(""), false, "foo",
	),
	`DROP TABLE IF EXISTS foo;`: plan.NewDropTable(
		sql.UnresolvedDatabase(""), true, "foo",
	),
	`DROP TABLE IF EXISTS foo, bar, baz;`: plan.NewDropTable(
		sql.UnresolvedDatabase(""), true, "foo", "bar", "baz",
	),
	`DESCRIBE TABLE foo;`: plan.NewDescribe(
		plan.NewUnresolvedTable("foo", ""),
	),
	`DESC TABLE foo;`: plan.NewDescribe(
		plan.NewUnresolvedTable("foo", ""),
	),
	`SELECT foo, bar FROM foo;`: plan.NewProject(
		[]sql.Expression{
			expression.NewUnresolvedColumn("foo"),
			expression.NewUnresolvedColumn("bar"),
		},
		plan.NewUnresolvedTable("foo", ""),
	),
	`SELECT foo IS NULL, bar IS NOT NULL FROM foo;`: plan.NewProject(
		[]sql.Expression{
			expression.NewIsNull(expression.NewUnresolvedColumn("foo")),
			expression.NewNot(expression.NewIsNull(expression.NewUnresolvedColumn("bar"))),
		},
		plan.NewUnresolvedTable("foo", ""),
	),
	`SELECT foo IS TRUE, bar IS NOT FALSE FROM foo;`: plan.NewProject(
		[]sql.Expression{
			expression.NewIsTrue(expression.NewUnresolvedColumn("foo")),
			expression.NewNot(expression.NewIsFalse(expression.NewUnresolvedColumn("bar"))),
		},
		plan.NewUnresolvedTable("foo", ""),
	),
	`SELECT foo AS bar FROM foo;`: plan.NewProject(
		[]sql.Expression{
			expression.NewAlias(
				expression.NewUnresolvedColumn("foo"),
				"bar",
			),
		},
		plan.NewUnresolvedTable("foo", ""),
	),
	`SELECT foo, bar FROM foo WHERE foo = bar;`: plan.NewProject(
		[]sql.Expression{
			expression.NewUnresolvedColumn("foo"),
			expression.NewUnresolvedColumn("bar"),
		},
		plan.NewFilter(
			expression.NewEquals(
				expression.NewUnresolvedColumn("foo"),
				expression.NewUnresolvedColumn("bar"),
			),
			plan.NewUnresolvedTable("foo", ""),
		),
	),
	`SELECT foo, bar FROM foo WHERE foo = 'bar';`: plan.NewProject(
		[]sql.Expression{
			expression.NewUnresolvedColumn("foo"),
			expression.NewUnresolvedColumn("bar"),
		},
		plan.NewFilter(
			expression.NewEquals(
				expression.NewUnresolvedColumn("foo"),
				expression.NewLiteral("bar", sql.Text),
			),
			plan.NewUnresolvedTable("foo", ""),
		),
	),
	`SELECT * FROM foo WHERE foo != 'bar';`: plan.NewProject(
		[]sql.Expression{
			expression.NewStar(),
		},
		plan.NewFilter(
			expression.NewNot(expression.NewEquals(
				expression.NewUnresolvedColumn("foo"),
				expression.NewLiteral("bar", sql.Text),
			)),
			plan.NewUnresolvedTable("foo", ""),
		),
	),
	`SELECT foo, bar FROM foo LIMIT 10;`: plan.NewLimit(10,
		plan.NewProject(
			[]sql.Expression{
				expression.NewUnresolvedColumn("foo"),
				expression.NewUnresolvedColumn("bar"),
			},
			plan.NewUnresolvedTable("foo", ""),
		),
	),
	`SELECT foo, bar FROM foo ORDER BY baz DESC;`: plan.NewSort(
		[]plan.SortField{{Column: expression.NewUnresolvedColumn("baz"), Order: plan.Descending, NullOrdering: plan.NullsFirst}},
		plan.NewProject(
			[]sql.Expression{
				expression.NewUnresolvedColumn("foo"),
				expression.NewUnresolvedColumn("bar"),
			},
			plan.NewUnresolvedTable("foo", ""),
		),
	),
	`SELECT foo, bar FROM foo WHERE foo = bar LIMIT 10;`: plan.NewLimit(10,
		plan.NewProject(
			[]sql.Expression{
				expression.NewUnresolvedColumn("foo"),
				expression.NewUnresolvedColumn("bar"),
			},
			plan.NewFilter(
				expression.NewEquals(
					expression.NewUnresolvedColumn("foo"),
					expression.NewUnresolvedColumn("bar"),
				),
				plan.NewUnresolvedTable("foo", ""),
			),
		),
	),
	`SELECT foo, bar FROM foo ORDER BY baz DESC LIMIT 1;`: plan.NewLimit(1,
		plan.NewSort(
			[]plan.SortField{{Column: expression.NewUnresolvedColumn("baz"), Order: plan.Descending, NullOrdering: plan.NullsFirst}},
			plan.NewProject(
				[]sql.Expression{
					expression.NewUnresolvedColumn("foo"),
					expression.NewUnresolvedColumn("bar"),
				},
				plan.NewUnresolvedTable("foo", ""),
			),
		),
	),
	`SELECT foo, bar FROM foo WHERE qux = 1 ORDER BY baz DESC LIMIT 1;`: plan.NewLimit(1,
		plan.NewSort(
			[]plan.SortField{{Column: expression.NewUnresolvedColumn("baz"), Order: plan.Descending, NullOrdering: plan.NullsFirst}},
			plan.NewProject(
				[]sql.Expression{
					expression.NewUnresolvedColumn("foo"),
					expression.NewUnresolvedColumn("bar"),
				},
				plan.NewFilter(
					expression.NewEquals(
						expression.NewUnresolvedColumn("qux"),
						expression.NewLiteral(int8(1), sql.Int8),
					),
					plan.NewUnresolvedTable("foo", ""),
				),
			),
		),
	),
	`SELECT foo, bar FROM t1, t2;`: plan.NewProject(
		[]sql.Expression{
			expression.NewUnresolvedColumn("foo"),
			expression.NewUnresolvedColumn("bar"),
		},
		plan.NewCrossJoin(
			plan.NewUnresolvedTable("t1", ""),
			plan.NewUnresolvedTable("t2", ""),
		),
	),
	`SELECT foo, bar FROM t1 GROUP BY foo, bar;`: plan.NewGroupBy(
		[]sql.Expression{
			expression.NewUnresolvedColumn("foo"),
			expression.NewUnresolvedColumn("bar"),
		},
		[]sql.Expression{
			expression.NewUnresolvedColumn("foo"),
			expression.NewUnresolvedColumn("bar"),
		},
		plan.NewUnresolvedTable("t1", ""),
	),
	`SELECT foo, bar FROM t1 GROUP BY 1, 2;`: plan.NewGroupBy(
		[]sql.Expression{
			expression.NewUnresolvedColumn("foo"),
			expression.NewUnresolvedColumn("bar"),
		},
		[]sql.Expression{
			expression.NewUnresolvedColumn("foo"),
			expression.NewUnresolvedColumn("bar"),
		},
		plan.NewUnresolvedTable("t1", ""),
	),
	`SELECT COUNT(*) FROM t1;`: plan.NewGroupBy(
		[]sql.Expression{
			expression.NewUnresolvedFunction("count", true,
				expression.NewStar()),
		},
		[]sql.Expression{},
		plan.NewUnresolvedTable("t1", ""),
	),
	`SELECT a FROM t1 where a regexp '.*test.*';`: plan.NewProject(
		[]sql.Expression{
			expression.NewUnresolvedColumn("a"),
		},
		plan.NewFilter(
			expression.NewRegexp(
				expression.NewUnresolvedColumn("a"),
				expression.NewLiteral(".*test.*", sql.Text),
			),
			plan.NewUnresolvedTable("t1", ""),
		),
	),
	`SELECT a FROM t1 where a not regexp '.*test.*';`: plan.NewProject(
		[]sql.Expression{
			expression.NewUnresolvedColumn("a"),
		},
		plan.NewFilter(
			expression.NewNot(
				expression.NewRegexp(
					expression.NewUnresolvedColumn("a"),
					expression.NewLiteral(".*test.*", sql.Text),
				),
			),
			plan.NewUnresolvedTable("t1", ""),
		),
	),
	`INSERT INTO t1 (col1, col2) VALUES ('a', 1)`: plan.NewInsertInto(
		plan.NewUnresolvedTable("t1", ""),
		plan.NewValues([][]sql.Expression{{
			expression.NewLiteral("a", sql.Text),
			expression.NewLiteral(int8(1), sql.Int8),
		}}),
		false,
		[]string{"col1", "col2"},
	),
	`REPLACE INTO t1 (col1, col2) VALUES ('a', 1)`: plan.NewInsertInto(
		plan.NewUnresolvedTable("t1", ""),
		plan.NewValues([][]sql.Expression{{
			expression.NewLiteral("a", sql.Text),
			expression.NewLiteral(int8(1), sql.Int8),
		}}),
		true,
		[]string{"col1", "col2"},
	),
	`SHOW TABLES`:               plan.NewShowTables(sql.UnresolvedDatabase(""), false),
	`SHOW FULL TABLES`:          plan.NewShowTables(sql.UnresolvedDatabase(""), true),
	`SHOW TABLES FROM foo`:      plan.NewShowTables(sql.UnresolvedDatabase("foo"), false),
	`SHOW TABLES IN foo`:        plan.NewShowTables(sql.UnresolvedDatabase("foo"), false),
	`SHOW FULL TABLES FROM foo`: plan.NewShowTables(sql.UnresolvedDatabase("foo"), true),
	`SHOW FULL TABLES IN foo`:   plan.NewShowTables(sql.UnresolvedDatabase("foo"), true),
	`SHOW TABLES LIKE 'foo'`: plan.NewFilter(
		expression.NewLike(
			expression.NewUnresolvedColumn("Table"),
			expression.NewLiteral("foo", sql.Text),
		),
		plan.NewShowTables(sql.UnresolvedDatabase(""), false),
	),
	"SHOW TABLES WHERE `Table` = 'foo'": plan.NewFilter(
		expression.NewEquals(
			expression.NewUnresolvedColumn("Table"),
			expression.NewLiteral("foo", sql.Text),
		),
		plan.NewShowTables(sql.UnresolvedDatabase(""), false),
	),
	`SHOW FULL TABLES LIKE 'foo'`: plan.NewFilter(
		expression.NewLike(
			expression.NewUnresolvedColumn("Table"),
			expression.NewLiteral("foo", sql.Text),
		),
		plan.NewShowTables(sql.UnresolvedDatabase(""), true),
	),
	"SHOW FULL TABLES WHERE `Table` = 'foo'": plan.NewFilter(
		expression.NewEquals(
			expression.NewUnresolvedColumn("Table"),
			expression.NewLiteral("foo", sql.Text),
		),
		plan.NewShowTables(sql.UnresolvedDatabase(""), true),
	),
	`SHOW FULL TABLES FROM bar LIKE 'foo'`: plan.NewFilter(
		expression.NewLike(
			expression.NewUnresolvedColumn("Table"),
			expression.NewLiteral("foo", sql.Text),
		),
		plan.NewShowTables(sql.UnresolvedDatabase("bar"), true),
	),
	"SHOW FULL TABLES FROM bar WHERE `Table` = 'foo'": plan.NewFilter(
		expression.NewEquals(
			expression.NewUnresolvedColumn("Table"),
			expression.NewLiteral("foo", sql.Text),
		),
		plan.NewShowTables(sql.UnresolvedDatabase("bar"), true),
	),
	`SELECT DISTINCT foo, bar FROM foo;`: plan.NewDistinct(
		plan.NewProject(
			[]sql.Expression{
				expression.NewUnresolvedColumn("foo"),
				expression.NewUnresolvedColumn("bar"),
			},
			plan.NewUnresolvedTable("foo", ""),
		),
	),
	`SELECT * FROM foo`: plan.NewProject(
		[]sql.Expression{
			expression.NewStar(),
		},
		plan.NewUnresolvedTable("foo", ""),
	),
	`SELECT foo, bar FROM foo LIMIT 2 OFFSET 5;`: plan.NewLimit(2,
		plan.NewOffset(5, plan.NewProject(
			[]sql.Expression{
				expression.NewUnresolvedColumn("foo"),
				expression.NewUnresolvedColumn("bar"),
			},
			plan.NewUnresolvedTable("foo", ""),
		)),
	),
	`SELECT foo, bar FROM foo LIMIT 5,2;`: plan.NewLimit(2,
		plan.NewOffset(5, plan.NewProject(
			[]sql.Expression{
				expression.NewUnresolvedColumn("foo"),
				expression.NewUnresolvedColumn("bar"),
			},
			plan.NewUnresolvedTable("foo", ""),
		)),
	),
	`SELECT * FROM foo WHERE (a = 1)`: plan.NewProject(
		[]sql.Expression{
			expression.NewStar(),
		},
		plan.NewFilter(
			expression.NewEquals(
				expression.NewUnresolvedColumn("a"),
				expression.NewLiteral(int8(1), sql.Int8),
			),
			plan.NewUnresolvedTable("foo", ""),
		),
	),
	`SELECT * FROM foo, bar, baz, qux`: plan.NewProject(
		[]sql.Expression{expression.NewStar()},
		plan.NewCrossJoin(
			plan.NewCrossJoin(
				plan.NewCrossJoin(
					plan.NewUnresolvedTable("foo", ""),
					plan.NewUnresolvedTable("bar", ""),
				),
				plan.NewUnresolvedTable("baz", ""),
			),
			plan.NewUnresolvedTable("qux", ""),
		),
	),
	`SELECT * FROM foo WHERE a = b AND c = d`: plan.NewProject(
		[]sql.Expression{expression.NewStar()},
		plan.NewFilter(
			expression.NewAnd(
				expression.NewEquals(
					expression.NewUnresolvedColumn("a"),
					expression.NewUnresolvedColumn("b"),
				),
				expression.NewEquals(
					expression.NewUnresolvedColumn("c"),
					expression.NewUnresolvedColumn("d"),
				),
			),
			plan.NewUnresolvedTable("foo", ""),
		),
	),
	`SELECT * FROM foo WHERE a = b OR c = d`: plan.NewProject(
		[]sql.Expression{expression.NewStar()},
		plan.NewFilter(
			expression.NewOr(
				expression.NewEquals(
					expression.NewUnresolvedColumn("a"),
					expression.NewUnresolvedColumn("b"),
				),
				expression.NewEquals(
					expression.NewUnresolvedColumn("c"),
					expression.NewUnresolvedColumn("d"),
				),
			),
			plan.NewUnresolvedTable("foo", ""),
		),
	),
	`SELECT * FROM foo as bar`: plan.NewProject(
		[]sql.Expression{expression.NewStar()},
		plan.NewTableAlias(
			"bar",
			plan.NewUnresolvedTable("foo", ""),
		),
	),
	`SELECT * FROM (SELECT * FROM foo) AS bar`: plan.NewProject(
		[]sql.Expression{expression.NewStar()},
		plan.NewSubqueryAlias(
			"bar",
			plan.NewProject(
				[]sql.Expression{expression.NewStar()},
				plan.NewUnresolvedTable("foo", ""),
			),
		),
	),
	`SELECT * FROM foo WHERE 1 NOT BETWEEN 2 AND 5`: plan.NewProject(
		[]sql.Expression{expression.NewStar()},
		plan.NewFilter(
			expression.NewNot(
				expression.NewBetween(
					expression.NewLiteral(int8(1), sql.Int8),
					expression.NewLiteral(int8(2), sql.Int8),
					expression.NewLiteral(int8(5), sql.Int8),
				),
			),
			plan.NewUnresolvedTable("foo", ""),
		),
	),
	`SELECT * FROM foo WHERE 1 BETWEEN 2 AND 5`: plan.NewProject(
		[]sql.Expression{expression.NewStar()},
		plan.NewFilter(
			expression.NewBetween(
				expression.NewLiteral(int8(1), sql.Int8),
				expression.NewLiteral(int8(2), sql.Int8),
				expression.NewLiteral(int8(5), sql.Int8),
			),
			plan.NewUnresolvedTable("foo", ""),
		),
	),
	`SELECT 0x01AF`: plan.NewProject(
		[]sql.Expression{
			expression.NewLiteral(int16(431), sql.Int16),
		},
		plan.NewUnresolvedTable("dual", ""),
	),
	`SELECT X'41'`: plan.NewProject(
		[]sql.Expression{
			expression.NewLiteral([]byte{'A'}, sql.Blob),
		},
		plan.NewUnresolvedTable("dual", ""),
	),
	`SELECT * FROM b WHERE SOMEFUNC((1, 2), (3, 4))`: plan.NewProject(
		[]sql.Expression{expression.NewStar()},
		plan.NewFilter(
			expression.NewUnresolvedFunction(
				"somefunc",
				false,
				expression.NewTuple(
					expression.NewLiteral(int8(1), sql.Int8),
					expression.NewLiteral(int8(2), sql.Int8),
				),
				expression.NewTuple(
					expression.NewLiteral(int8(3), sql.Int8),
					expression.NewLiteral(int8(4), sql.Int8),
				),
			),
			plan.NewUnresolvedTable("b", ""),
		),
	),
	`SELECT * FROM foo WHERE :foo_id = 2`: plan.NewProject(
		[]sql.Expression{expression.NewStar()},
		plan.NewFilter(
			expression.NewEquals(
				expression.NewLiteral(":foo_id", sql.Text),
				expression.NewLiteral(int8(2), sql.Int8),
			),
			plan.NewUnresolvedTable("foo", ""),
		),
	),
	`SELECT * FROM foo INNER JOIN bar ON a = b`: plan.NewProject(
		[]sql.Expression{expression.NewStar()},
		plan.NewInnerJoin(
			plan.NewUnresolvedTable("foo", ""),
			plan.NewUnresolvedTable("bar", ""),
			expression.NewEquals(
				expression.NewUnresolvedColumn("a"),
				expression.NewUnresolvedColumn("b"),
			),
		),
	),
	`SELECT foo.a FROM foo`: plan.NewProject(
		[]sql.Expression{
			expression.NewUnresolvedQualifiedColumn("foo", "a"),
		},
		plan.NewUnresolvedTable("foo", ""),
	),
	`SELECT CAST(-3 AS UNSIGNED) FROM foo`: plan.NewProject(
		[]sql.Expression{
			expression.NewConvert(expression.NewLiteral(int8(-3), sql.Int8), expression.ConvertToUnsigned),
		},
		plan.NewUnresolvedTable("foo", ""),
	),
	`SELECT 2 = 2 FROM foo`: plan.NewProject(
		[]sql.Expression{
			expression.NewEquals(expression.NewLiteral(int8(2), sql.Int8), expression.NewLiteral(int8(2), sql.Int8)),
		},
		plan.NewUnresolvedTable("foo", ""),
	),
	`SELECT *, bar FROM foo`: plan.NewProject(
		[]sql.Expression{
			expression.NewStar(),
			expression.NewUnresolvedColumn("bar"),
		},
		plan.NewUnresolvedTable("foo", ""),
	),
	`SELECT *, foo.* FROM foo`: plan.NewProject(
		[]sql.Expression{
			expression.NewStar(),
			expression.NewQualifiedStar("foo"),
		},
		plan.NewUnresolvedTable("foo", ""),
	),
	`SELECT bar, foo.* FROM foo`: plan.NewProject(
		[]sql.Expression{
			expression.NewUnresolvedColumn("bar"),
			expression.NewQualifiedStar("foo"),
		},
		plan.NewUnresolvedTable("foo", ""),
	),
	`SELECT bar, *, foo.* FROM foo`: plan.NewProject(
		[]sql.Expression{
			expression.NewUnresolvedColumn("bar"),
			expression.NewStar(),
			expression.NewQualifiedStar("foo"),
		},
		plan.NewUnresolvedTable("foo", ""),
	),
	`SELECT *, * FROM foo`: plan.NewProject(
		[]sql.Expression{
			expression.NewStar(),
			expression.NewStar(),
		},
		plan.NewUnresolvedTable("foo", ""),
	),
	`SELECT * FROM foo WHERE 1 IN ('1', 2)`: plan.NewProject(
		[]sql.Expression{expression.NewStar()},
		plan.NewFilter(
			expression.NewIn(
				expression.NewLiteral(int8(1), sql.Int8),
				expression.NewTuple(
					expression.NewLiteral("1", sql.Text),
					expression.NewLiteral(int8(2), sql.Int8),
				),
			),
			plan.NewUnresolvedTable("foo", ""),
		),
	),
	`SELECT * FROM foo WHERE 1 NOT IN ('1', 2)`: plan.NewProject(
		[]sql.Expression{expression.NewStar()},
		plan.NewFilter(
			expression.NewNotIn(
				expression.NewLiteral(int8(1), sql.Int8),
				expression.NewTuple(
					expression.NewLiteral("1", sql.Text),
					expression.NewLiteral(int8(2), sql.Int8),
				),
			),
			plan.NewUnresolvedTable("foo", ""),
		),
	),
	`SELECT a, b FROM t ORDER BY 2, 1`: plan.NewSort(
		[]plan.SortField{
			{
				Column:       expression.NewLiteral(int8(2), sql.Int8),
				Order:        plan.Ascending,
				NullOrdering: plan.NullsFirst,
			},
			{
				Column:       expression.NewLiteral(int8(1), sql.Int8),
				Order:        plan.Ascending,
				NullOrdering: plan.NullsFirst,
			},
		},
		plan.NewProject(
			[]sql.Expression{
				expression.NewUnresolvedColumn("a"),
				expression.NewUnresolvedColumn("b"),
			},
			plan.NewUnresolvedTable("t", ""),
		),
	),
	`SELECT 1 + 1;`: plan.NewProject(
		[]sql.Expression{
			expression.NewPlus(expression.NewLiteral(int8(1), sql.Int8), expression.NewLiteral(int8(1), sql.Int8)),
		},
		plan.NewUnresolvedTable("dual", ""),
	),
	`SELECT 1 * (2 + 1);`: plan.NewProject(
		[]sql.Expression{
			expression.NewMult(expression.NewLiteral(int8(1), sql.Int8),
				expression.NewPlus(expression.NewLiteral(int8(2), sql.Int8), expression.NewLiteral(int8(1), sql.Int8))),
		},
		plan.NewUnresolvedTable("dual", ""),
	),
	`SELECT (0 - 1) * (1 | 1);`: plan.NewProject(
		[]sql.Expression{
			expression.NewMult(
				expression.NewMinus(expression.NewLiteral(int8(0), sql.Int8), expression.NewLiteral(int8(1), sql.Int8)),
				expression.NewBitOr(expression.NewLiteral(int8(1), sql.Int8), expression.NewLiteral(int8(1), sql.Int8)),
			),
		},
		plan.NewUnresolvedTable("dual", ""),
	),
	`SELECT (1 << 3) % (2 div 1);`: plan.NewProject(
		[]sql.Expression{
			expression.NewMod(
				expression.NewShiftLeft(expression.NewLiteral(int8(1), sql.Int8), expression.NewLiteral(int8(3), sql.Int8)),
				expression.NewIntDiv(expression.NewLiteral(int8(2), sql.Int8), expression.NewLiteral(int8(1), sql.Int8))),
		},
		plan.NewUnresolvedTable("dual", ""),
	),
	`SELECT 1.0 * a + 2.0 * b FROM t;`: plan.NewProject(
		[]sql.Expression{
			expression.NewPlus(
				expression.NewMult(expression.NewLiteral(float64(1.0), sql.Float64), expression.NewUnresolvedColumn("a")),
				expression.NewMult(expression.NewLiteral(float64(2.0), sql.Float64), expression.NewUnresolvedColumn("b")),
			),
		},
		plan.NewUnresolvedTable("t", ""),
	),
	`SELECT '1.0' + 2;`: plan.NewProject(
		[]sql.Expression{
			expression.NewPlus(
				expression.NewLiteral("1.0", sql.Text), expression.NewLiteral(int8(2), sql.Int8),
			),
		},
		plan.NewUnresolvedTable("dual", ""),
	),
	`SELECT '1' + '2';`: plan.NewProject(
		[]sql.Expression{
			expression.NewPlus(
				expression.NewLiteral("1", sql.Text), expression.NewLiteral("2", sql.Text),
			),
		},
		plan.NewUnresolvedTable("dual", ""),
	),
	`CREATE INDEX idx ON foo USING bar (fn(bar, baz))`: plan.NewCreateIndex(
		"idx",
		plan.NewUnresolvedTable("foo", ""),
		[]sql.Expression{expression.NewUnresolvedFunction(
			"fn", false,
			expression.NewUnresolvedColumn("bar"),
			expression.NewUnresolvedColumn("baz"),
		)},
		"bar",
		make(map[string]string),
	),
	`      CREATE INDEX idx ON foo USING bar (fn(bar, baz))`: plan.NewCreateIndex(
		"idx",
		plan.NewUnresolvedTable("foo", ""),
		[]sql.Expression{expression.NewUnresolvedFunction(
			"fn", false,
			expression.NewUnresolvedColumn("bar"),
			expression.NewUnresolvedColumn("baz"),
		)},
		"bar",
		make(map[string]string),
	),
	`SELECT * FROM foo NATURAL JOIN bar`: plan.NewProject(
		[]sql.Expression{expression.NewStar()},
		plan.NewNaturalJoin(
			plan.NewUnresolvedTable("foo", ""),
			plan.NewUnresolvedTable("bar", ""),
		),
	),
	`SELECT * FROM foo NATURAL JOIN bar NATURAL JOIN baz`: plan.NewProject(
		[]sql.Expression{expression.NewStar()},
		plan.NewNaturalJoin(
			plan.NewNaturalJoin(
				plan.NewUnresolvedTable("foo", ""),
				plan.NewUnresolvedTable("bar", ""),
			),
			plan.NewUnresolvedTable("baz", ""),
		),
	),
	`DROP INDEX foo ON bar`: plan.NewDropIndex(
		"foo",
		plan.NewUnresolvedTable("bar", ""),
	),
	`DESCRIBE FORMAT=TREE SELECT * FROM foo`: plan.NewDescribeQuery(
		"tree",
		plan.NewProject(
			[]sql.Expression{expression.NewStar()},
			plan.NewUnresolvedTable("foo", ""),
		),
	),
	`SELECT MAX(i)/2 FROM foo`: plan.NewGroupBy(
		[]sql.Expression{
			expression.NewArithmetic(
				expression.NewUnresolvedFunction(
					"max", true, expression.NewUnresolvedColumn("i"),
				),
				expression.NewLiteral(int8(2), sql.Int8),
				"/",
			),
		},
		[]sql.Expression{},
		plan.NewUnresolvedTable("foo", ""),
	),
	`SHOW INDEXES FROM foo`: plan.NewShowIndexes(sql.UnresolvedDatabase(""), "foo", nil),
	`SHOW INDEX FROM foo`:   plan.NewShowIndexes(sql.UnresolvedDatabase(""), "foo", nil),
	`SHOW KEYS FROM foo`:    plan.NewShowIndexes(sql.UnresolvedDatabase(""), "foo", nil),
	`SHOW INDEXES IN foo`:   plan.NewShowIndexes(sql.UnresolvedDatabase(""), "foo", nil),
	`SHOW INDEX IN foo`:     plan.NewShowIndexes(sql.UnresolvedDatabase(""), "foo", nil),
	`SHOW KEYS IN foo`:      plan.NewShowIndexes(sql.UnresolvedDatabase(""), "foo", nil),
	`create index foo on bar using qux (baz)`: plan.NewCreateIndex(
		"foo",
		plan.NewUnresolvedTable("bar", ""),
		[]sql.Expression{expression.NewUnresolvedColumn("baz")},
		"qux",
		make(map[string]string),
	),
	`SHOW FULL PROCESSLIST`: plan.NewShowProcessList(),
	`SHOW PROCESSLIST`:      plan.NewShowProcessList(),
	`SELECT @@allowed_max_packet`: plan.NewProject([]sql.Expression{
		expression.NewUnresolvedColumn("@@allowed_max_packet"),
	}, plan.NewUnresolvedTable("dual", "")),
	`SET autocommit=1, foo="bar"`: plan.NewSet(
		plan.SetVariable{
			Name:  "autocommit",
			Value: expression.NewLiteral(int8(1), sql.Int8),
		},
		plan.SetVariable{
			Name:  "foo",
			Value: expression.NewLiteral("bar", sql.Text),
		},
	),
	`SET @@session.autocommit=1, foo="bar"`: plan.NewSet(
		plan.SetVariable{
			Name:  "@@session.autocommit",
			Value: expression.NewLiteral(int8(1), sql.Int8),
		},
		plan.SetVariable{
			Name:  "foo",
			Value: expression.NewLiteral("bar", sql.Text),
		},
	),
	`SET autocommit=ON, on="1"`: plan.NewSet(
		plan.SetVariable{
			Name:  "autocommit",
			Value: expression.NewLiteral(int64(1), sql.Int64),
		},
		plan.SetVariable{
			Name:  "on",
			Value: expression.NewLiteral("1", sql.Text),
		},
	),
	`SET @@session.autocommit=OFF, off="0"`: plan.NewSet(
		plan.SetVariable{
			Name:  "@@session.autocommit",
			Value: expression.NewLiteral(int64(0), sql.Int64),
		},
		plan.SetVariable{
			Name:  "off",
			Value: expression.NewLiteral("0", sql.Text),
		},
	),
	`SET @@session.autocommit=ON`: plan.NewSet(
		plan.SetVariable{
			Name:  "@@session.autocommit",
			Value: expression.NewLiteral(int64(1), sql.Int64),
		},
	),
	`SET autocommit=off`: plan.NewSet(
		plan.SetVariable{
			Name:  "autocommit",
			Value: expression.NewLiteral(int64(0), sql.Int64),
		},
	),
	`SET autocommit=true`: plan.NewSet(
		plan.SetVariable{
			Name:  "autocommit",
			Value: expression.NewLiteral(true, sql.Boolean),
		},
	),
	`SET autocommit="true"`: plan.NewSet(
		plan.SetVariable{
			Name:  "autocommit",
			Value: expression.NewLiteral(true, sql.Boolean),
		},
	),
	`SET autocommit=false`: plan.NewSet(
		plan.SetVariable{
			Name:  "autocommit",
			Value: expression.NewLiteral(false, sql.Boolean),
		},
	),
	`SET autocommit="false"`: plan.NewSet(
		plan.SetVariable{
			Name:  "autocommit",
			Value: expression.NewLiteral(false, sql.Boolean),
		},
	),
	`SET SESSION NET_READ_TIMEOUT= 700, SESSION NET_WRITE_TIMEOUT= 700`: plan.NewSet(
		plan.SetVariable{
			Name:  "@@session.net_read_timeout",
			Value: expression.NewLiteral(int16(700), sql.Int16),
		},
		plan.SetVariable{
			Name:  "@@session.net_write_timeout",
			Value: expression.NewLiteral(int16(700), sql.Int16),
		},
	),
	`SET gtid_mode=DEFAULT`: plan.NewSet(
		plan.SetVariable{
			Name:  "gtid_mode",
			Value: expression.NewDefaultColumn(""),
		},
	),
	`SET @@sql_select_limit=default`: plan.NewSet(
		plan.SetVariable{
			Name:  "@@sql_select_limit",
			Value: expression.NewDefaultColumn(""),
		},
	),
	`/*!40101 SET NAMES utf8 */`: plan.Nothing,
	`SELECT /*!40101 SET NAMES utf8 */ * FROM foo`: plan.NewProject(
		[]sql.Expression{
			expression.NewStar(),
		},
		plan.NewUnresolvedTable("foo", ""),
	),
	`SHOW DATABASES`: plan.NewShowDatabases(),
	`SELECT * FROM foo WHERE i LIKE 'foo'`: plan.NewProject(
		[]sql.Expression{expression.NewStar()},
		plan.NewFilter(
			expression.NewLike(
				expression.NewUnresolvedColumn("i"),
				expression.NewLiteral("foo", sql.Text),
			),
			plan.NewUnresolvedTable("foo", ""),
		),
	),
	`SELECT * FROM foo WHERE i NOT LIKE 'foo'`: plan.NewProject(
		[]sql.Expression{expression.NewStar()},
		plan.NewFilter(
			expression.NewNot(expression.NewLike(
				expression.NewUnresolvedColumn("i"),
				expression.NewLiteral("foo", sql.Text),
			)),
			plan.NewUnresolvedTable("foo", ""),
		),
	),
	`SHOW FIELDS FROM foo`:       plan.NewShowColumns(false, plan.NewUnresolvedTable("foo", "")),
	`SHOW FULL COLUMNS FROM foo`: plan.NewShowColumns(true, plan.NewUnresolvedTable("foo", "")),
	`SHOW FIELDS FROM foo WHERE Field = 'bar'`: plan.NewFilter(
		expression.NewEquals(
			expression.NewUnresolvedColumn("Field"),
			expression.NewLiteral("bar", sql.Text),
		),
		plan.NewShowColumns(false, plan.NewUnresolvedTable("foo", "")),
	),
	`SHOW FIELDS FROM foo LIKE 'bar'`: plan.NewFilter(
		expression.NewLike(
			expression.NewUnresolvedColumn("Field"),
			expression.NewLiteral("bar", sql.Text),
		),
		plan.NewShowColumns(false, plan.NewUnresolvedTable("foo", "")),
	),
	`SHOW TABLE STATUS LIKE 'foo'`: plan.NewFilter(
		expression.NewLike(
			expression.NewUnresolvedColumn("Name"),
			expression.NewLiteral("foo", sql.Text),
		),
		plan.NewShowTableStatus(),
	),
	`SHOW TABLE STATUS FROM foo`: plan.NewShowTableStatus("foo"),
	`SHOW TABLE STATUS IN foo`:   plan.NewShowTableStatus("foo"),
	`SHOW TABLE STATUS`:          plan.NewShowTableStatus(),
	`SHOW TABLE STATUS WHERE Name = 'foo'`: plan.NewFilter(
		expression.NewEquals(
			expression.NewUnresolvedColumn("Name"),
			expression.NewLiteral("foo", sql.Text),
		),
		plan.NewShowTableStatus(),
	),
	`USE foo`: plan.NewUse(sql.UnresolvedDatabase("foo")),
	`DESCRIBE TABLE foo.bar`: plan.NewDescribe(
		plan.NewUnresolvedTable("bar", "foo"),
	),
	`DESC TABLE foo.bar`: plan.NewDescribe(
		plan.NewUnresolvedTable("bar", "foo"),
	),
	`SELECT * FROM foo.bar`: plan.NewProject(
		[]sql.Expression{
			expression.NewStar(),
		},
		plan.NewUnresolvedTable("bar", "foo"),
	),
	`SHOW VARIABLES`:                           plan.NewShowVariables(sql.NewEmptyContext().GetAll(), ""),
	`SHOW GLOBAL VARIABLES`:                    plan.NewShowVariables(sql.NewEmptyContext().GetAll(), ""),
	`SHOW SESSION VARIABLES`:                   plan.NewShowVariables(sql.NewEmptyContext().GetAll(), ""),
	`SHOW VARIABLES LIKE 'gtid_mode'`:          plan.NewShowVariables(sql.NewEmptyContext().GetAll(), "gtid_mode"),
	`SHOW SESSION VARIABLES LIKE 'autocommit'`: plan.NewShowVariables(sql.NewEmptyContext().GetAll(), "autocommit"),
	`UNLOCK TABLES`:                            plan.NewUnlockTables(),
	`LOCK TABLES foo READ`: plan.NewLockTables([]*plan.TableLock{
		{Table: plan.NewUnresolvedTable("foo", "")},
	}),
	`LOCK TABLES foo123 READ`: plan.NewLockTables([]*plan.TableLock{
		{Table: plan.NewUnresolvedTable("foo123", "")},
	}),
	`LOCK TABLES foo f READ`: plan.NewLockTables([]*plan.TableLock{
		{Table: plan.NewUnresolvedTable("foo", "")},
	}),
	`LOCK TABLES foo AS f READ`: plan.NewLockTables([]*plan.TableLock{
		{Table: plan.NewUnresolvedTable("foo", "")},
	}),
	`LOCK TABLES foo READ LOCAL`: plan.NewLockTables([]*plan.TableLock{
		{Table: plan.NewUnresolvedTable("foo", "")},
	}),
	`LOCK TABLES foo WRITE`: plan.NewLockTables([]*plan.TableLock{
		{Table: plan.NewUnresolvedTable("foo", ""), Write: true},
	}),
	`LOCK TABLES foo LOW_PRIORITY WRITE`: plan.NewLockTables([]*plan.TableLock{
		{Table: plan.NewUnresolvedTable("foo", ""), Write: true},
	}),
	`LOCK TABLES foo WRITE, bar READ`: plan.NewLockTables([]*plan.TableLock{
		{Table: plan.NewUnresolvedTable("foo", ""), Write: true},
		{Table: plan.NewUnresolvedTable("bar", "")},
	}),
	"LOCK TABLES `foo` WRITE, `bar` READ": plan.NewLockTables([]*plan.TableLock{
		{Table: plan.NewUnresolvedTable("foo", ""), Write: true},
		{Table: plan.NewUnresolvedTable("bar", "")},
	}),
	`LOCK TABLES foo READ, bar WRITE, baz READ`: plan.NewLockTables([]*plan.TableLock{
		{Table: plan.NewUnresolvedTable("foo", "")},
		{Table: plan.NewUnresolvedTable("bar", ""), Write: true},
		{Table: plan.NewUnresolvedTable("baz", "")},
	}),
	`SHOW CREATE DATABASE foo`:               plan.NewShowCreateDatabase(sql.UnresolvedDatabase("foo"), false),
	`SHOW CREATE SCHEMA foo`:                 plan.NewShowCreateDatabase(sql.UnresolvedDatabase("foo"), false),
	`SHOW CREATE DATABASE IF NOT EXISTS foo`: plan.NewShowCreateDatabase(sql.UnresolvedDatabase("foo"), true),
	`SHOW CREATE SCHEMA IF NOT EXISTS foo`:   plan.NewShowCreateDatabase(sql.UnresolvedDatabase("foo"), true),
	`SELECT -i FROM mytable`: plan.NewProject(
		[]sql.Expression{
			expression.NewUnaryMinus(
				expression.NewUnresolvedColumn("i"),
			),
		},
		plan.NewUnresolvedTable("mytable", ""),
	),
	`SHOW WARNINGS`:                            plan.NewOffset(0, plan.ShowWarnings(sql.NewEmptyContext().Warnings())),
	`SHOW WARNINGS LIMIT 10`:                   plan.NewLimit(10, plan.NewOffset(0, plan.ShowWarnings(sql.NewEmptyContext().Warnings()))),
	`SHOW WARNINGS LIMIT 5,10`:                 plan.NewLimit(10, plan.NewOffset(5, plan.ShowWarnings(sql.NewEmptyContext().Warnings()))),
	"SHOW CREATE DATABASE `foo`":               plan.NewShowCreateDatabase(sql.UnresolvedDatabase("foo"), false),
	"SHOW CREATE SCHEMA `foo`":                 plan.NewShowCreateDatabase(sql.UnresolvedDatabase("foo"), false),
	"SHOW CREATE DATABASE IF NOT EXISTS `foo`": plan.NewShowCreateDatabase(sql.UnresolvedDatabase("foo"), true),
	"SHOW CREATE SCHEMA IF NOT EXISTS `foo`":   plan.NewShowCreateDatabase(sql.UnresolvedDatabase("foo"), true),
	"SELECT CASE foo WHEN 1 THEN 'foo' WHEN 2 THEN 'bar' ELSE 'baz' END": plan.NewProject(
		[]sql.Expression{expression.NewCase(
			expression.NewUnresolvedColumn("foo"),
			[]expression.CaseBranch{
				{
					Cond:  expression.NewLiteral(int8(1), sql.Int8),
					Value: expression.NewLiteral("foo", sql.Text),
				},
				{
					Cond:  expression.NewLiteral(int8(2), sql.Int8),
					Value: expression.NewLiteral("bar", sql.Text),
				},
			},
			expression.NewLiteral("baz", sql.Text),
		)},
		plan.NewUnresolvedTable("dual", ""),
	),
	"SELECT CASE foo WHEN 1 THEN 'foo' WHEN 2 THEN 'bar' END": plan.NewProject(
		[]sql.Expression{expression.NewCase(
			expression.NewUnresolvedColumn("foo"),
			[]expression.CaseBranch{
				{
					Cond:  expression.NewLiteral(int8(1), sql.Int8),
					Value: expression.NewLiteral("foo", sql.Text),
				},
				{
					Cond:  expression.NewLiteral(int8(2), sql.Int8),
					Value: expression.NewLiteral("bar", sql.Text),
				},
			},
			nil,
		)},
		plan.NewUnresolvedTable("dual", ""),
	),
	"SELECT CASE WHEN foo = 1 THEN 'foo' WHEN foo = 2 THEN 'bar' ELSE 'baz' END": plan.NewProject(
		[]sql.Expression{expression.NewCase(
			nil,
			[]expression.CaseBranch{
				{
					Cond: expression.NewEquals(
						expression.NewUnresolvedColumn("foo"),
						expression.NewLiteral(int8(1), sql.Int8),
					),
					Value: expression.NewLiteral("foo", sql.Text),
				},
				{
					Cond: expression.NewEquals(
						expression.NewUnresolvedColumn("foo"),
						expression.NewLiteral(int8(2), sql.Int8),
					),
					Value: expression.NewLiteral("bar", sql.Text),
				},
			},
			expression.NewLiteral("baz", sql.Text),
		)},
		plan.NewUnresolvedTable("dual", ""),
	),
	"SHOW COLLATION": plan.NewShowCollation(),
	"SHOW COLLATION LIKE 'foo'": plan.NewFilter(
		expression.NewLike(
			expression.NewUnresolvedColumn("collation"),
			expression.NewLiteral("foo", sql.Text),
		),
		plan.NewShowCollation(),
	),
	"SHOW COLLATION WHERE Charset = 'foo'": plan.NewFilter(
		expression.NewEquals(
			expression.NewUnresolvedColumn("charset"),
			expression.NewLiteral("foo", sql.Text),
		),
		plan.NewShowCollation(),
	),
	`ROLLBACK`:                               plan.NewRollback(),
	"SHOW CREATE TABLE `mytable`":            plan.NewShowCreateTable("", nil, "mytable"),
	"SHOW CREATE TABLE `mydb`.`mytable`":     plan.NewShowCreateTable("mydb", nil, "mytable"),
	"SHOW CREATE TABLE `my.table`":           plan.NewShowCreateTable("", nil, "my.table"),
	"SHOW CREATE TABLE `my.db`.`my.table`":   plan.NewShowCreateTable("my.db", nil, "my.table"),
	"SHOW CREATE TABLE `my``table`":          plan.NewShowCreateTable("", nil, "my`table"),
	"SHOW CREATE TABLE `my``db`.`my``table`": plan.NewShowCreateTable("my`db", nil, "my`table"),
	"SHOW CREATE TABLE ````":                 plan.NewShowCreateTable("", nil, "`"),
	"SHOW CREATE TABLE `.`":                  plan.NewShowCreateTable("", nil, "."),
	`SELECT '2018-05-01' + INTERVAL 1 DAY`: plan.NewProject(
		[]sql.Expression{expression.NewArithmetic(
			expression.NewLiteral("2018-05-01", sql.Text),
			expression.NewInterval(
				expression.NewLiteral(int8(1), sql.Int8),
				"DAY",
			),
			"+",
		)},
		plan.NewUnresolvedTable("dual", ""),
	),
	`SELECT '2018-05-01' - INTERVAL 1 DAY`: plan.NewProject(
		[]sql.Expression{expression.NewArithmetic(
			expression.NewLiteral("2018-05-01", sql.Text),
			expression.NewInterval(
				expression.NewLiteral(int8(1), sql.Int8),
				"DAY",
			),
			"-",
		)},
		plan.NewUnresolvedTable("dual", ""),
	),
	`SELECT INTERVAL 1 DAY + '2018-05-01'`: plan.NewProject(
		[]sql.Expression{expression.NewArithmetic(
			expression.NewInterval(
				expression.NewLiteral(int8(1), sql.Int8),
				"DAY",
			),
			expression.NewLiteral("2018-05-01", sql.Text),
			"+",
		)},
		plan.NewUnresolvedTable("dual", ""),
	),
	`SELECT '2018-05-01' + INTERVAL 1 DAY + INTERVAL 1 DAY`: plan.NewProject(
		[]sql.Expression{expression.NewArithmetic(
			expression.NewArithmetic(
				expression.NewLiteral("2018-05-01", sql.Text),
				expression.NewInterval(
					expression.NewLiteral(int8(1), sql.Int8),
					"DAY",
				),
				"+",
			),
			expression.NewInterval(
				expression.NewLiteral(int8(1), sql.Int8),
				"DAY",
			),
			"+",
		)},
		plan.NewUnresolvedTable("dual", ""),
	),
	`SELECT COUNT(*) FROM foo GROUP BY a HAVING COUNT(*) > 5`: plan.NewHaving(
		expression.NewGreaterThan(
			expression.NewUnresolvedFunction("count", true, expression.NewStar()),
			expression.NewLiteral(int8(5), sql.Int8),
		),
		plan.NewGroupBy(
			[]sql.Expression{expression.NewUnresolvedFunction("count", true, expression.NewStar())},
			[]sql.Expression{expression.NewUnresolvedColumn("a")},
			plan.NewUnresolvedTable("foo", ""),
		),
	),
	`SELECT DISTINCT COUNT(*) FROM foo GROUP BY a HAVING COUNT(*) > 5`: plan.NewDistinct(
		plan.NewHaving(
			expression.NewGreaterThan(
				expression.NewUnresolvedFunction("count", true, expression.NewStar()),
				expression.NewLiteral(int8(5), sql.Int8),
			),
			plan.NewGroupBy(
				[]sql.Expression{expression.NewUnresolvedFunction("count", true, expression.NewStar())},
				[]sql.Expression{expression.NewUnresolvedColumn("a")},
				plan.NewUnresolvedTable("foo", ""),
			),
		),
	),
	`SELECT * FROM foo LEFT JOIN bar ON 1=1`: plan.NewProject(
		[]sql.Expression{expression.NewStar()},
		plan.NewLeftJoin(
			plan.NewUnresolvedTable("foo", ""),
			plan.NewUnresolvedTable("bar", ""),
			expression.NewEquals(
				expression.NewLiteral(int8(1), sql.Int8),
				expression.NewLiteral(int8(1), sql.Int8),
			),
		),
	),
	`SELECT * FROM foo LEFT OUTER JOIN bar ON 1=1`: plan.NewProject(
		[]sql.Expression{expression.NewStar()},
		plan.NewLeftJoin(
			plan.NewUnresolvedTable("foo", ""),
			plan.NewUnresolvedTable("bar", ""),
			expression.NewEquals(
				expression.NewLiteral(int8(1), sql.Int8),
				expression.NewLiteral(int8(1), sql.Int8),
			),
		),
	),
	`SELECT * FROM foo RIGHT JOIN bar ON 1=1`: plan.NewProject(
		[]sql.Expression{expression.NewStar()},
		plan.NewRightJoin(
			plan.NewUnresolvedTable("foo", ""),
			plan.NewUnresolvedTable("bar", ""),
			expression.NewEquals(
				expression.NewLiteral(int8(1), sql.Int8),
				expression.NewLiteral(int8(1), sql.Int8),
			),
		),
	),
	`SELECT * FROM foo RIGHT OUTER JOIN bar ON 1=1`: plan.NewProject(
		[]sql.Expression{expression.NewStar()},
		plan.NewRightJoin(
			plan.NewUnresolvedTable("foo", ""),
			plan.NewUnresolvedTable("bar", ""),
			expression.NewEquals(
				expression.NewLiteral(int8(1), sql.Int8),
				expression.NewLiteral(int8(1), sql.Int8),
			),
		),
	),
	`SELECT FIRST(i) FROM foo`: plan.NewGroupBy(
		[]sql.Expression{
			expression.NewUnresolvedFunction("first", true, expression.NewUnresolvedColumn("i")),
		},
		[]sql.Expression{},
		plan.NewUnresolvedTable("foo", ""),
	),
	`SELECT LAST(i) FROM foo`: plan.NewGroupBy(
		[]sql.Expression{
			expression.NewUnresolvedFunction("last", true, expression.NewUnresolvedColumn("i")),
		},
		[]sql.Expression{},
		plan.NewUnresolvedTable("foo", ""),
	),
	`SELECT COUNT(DISTINCT i) FROM foo`: plan.NewGroupBy(
		[]sql.Expression{
			aggregation.NewCountDistinct(expression.NewUnresolvedColumn("i")),
		},
		[]sql.Expression{},
		plan.NewUnresolvedTable("foo", ""),
	),
	`SELECT -128, 127, 255, -32768, 32767, 65535, -2147483648, 2147483647, 4294967295, -9223372036854775808, 9223372036854775807, 18446744073709551615`: plan.NewProject(
		[]sql.Expression{
			expression.NewLiteral(int8(math.MinInt8), sql.Int8),
			expression.NewLiteral(int8(math.MaxInt8), sql.Int8),
			expression.NewLiteral(uint8(math.MaxUint8), sql.Uint8),
			expression.NewLiteral(int16(math.MinInt16), sql.Int16),
			expression.NewLiteral(int16(math.MaxInt16), sql.Int16),
			expression.NewLiteral(uint16(math.MaxUint16), sql.Uint16),
			expression.NewLiteral(int32(math.MinInt32), sql.Int32),
			expression.NewLiteral(int32(math.MaxInt32), sql.Int32),
			expression.NewLiteral(uint32(math.MaxUint32), sql.Uint32),
			expression.NewLiteral(int64(math.MinInt64), sql.Int64),
			expression.NewLiteral(int64(math.MaxInt64), sql.Int64),
			expression.NewLiteral(uint64(math.MaxUint64), sql.Uint64),
		},
		plan.NewUnresolvedTable("dual", ""),
	),
}

func TestParse(t *testing.T) {
	for query, expectedPlan := range fixtures {
		t.Run(query, func(t *testing.T) {
			require := require.New(t)
			ctx := sql.NewEmptyContext()
			p, err := Parse(ctx, query)
			require.NoError(err)
			require.Exactly(expectedPlan, p,
				"plans do not match for query '%s'", query)
		})

	}
}

var fixturesErrors = map[string]*errors.Kind{
	`SHOW METHEMONEY`:                           ErrUnsupportedFeature,
	`LOCK TABLES foo AS READ`:                   errUnexpectedSyntax,
	`LOCK TABLES foo LOW_PRIORITY READ`:         errUnexpectedSyntax,
	`SELECT * FROM mytable LIMIT -100`:          ErrUnsupportedSyntax,
	`SELECT * FROM mytable LIMIT 100 OFFSET -1`: ErrUnsupportedSyntax,
	`SELECT * FROM files
		JOIN commit_files
		JOIN refs
	`: ErrUnsupportedSyntax,
	`SELECT INTERVAL 1 DAY - '2018-05-01'`:                    ErrUnsupportedSyntax,
	`SELECT INTERVAL 1 DAY * '2018-05-01'`:                    ErrUnsupportedSyntax,
	`SELECT '2018-05-01' * INTERVAL 1 DAY`:                    ErrUnsupportedSyntax,
	`SELECT '2018-05-01' / INTERVAL 1 DAY`:                    ErrUnsupportedSyntax,
	`SELECT INTERVAL 1 DAY + INTERVAL 1 DAY`:                  ErrUnsupportedSyntax,
	`SELECT '2018-05-01' + (INTERVAL 1 DAY + INTERVAL 1 DAY)`: ErrUnsupportedSyntax,
	`SELECT AVG(DISTINCT foo) FROM b`:                         ErrUnsupportedSyntax,
	`CREATE VIEW myview AS SELECT AVG(DISTINCT foo) FROM b`:   ErrUnsupportedSyntax,
}

func TestParseErrors(t *testing.T) {
	for query, expectedError := range fixturesErrors {
		t.Run(query, func(t *testing.T) {
			require := require.New(t)
			ctx := sql.NewEmptyContext()
			_, err := Parse(ctx, query)
			require.Error(err)
			require.True(expectedError.Is(err))
		})
	}
}

func TestRemoveComments(t *testing.T) {
	testCases := []struct {
		input  string
		output string
	}{
		{
			`/* FOO BAR BAZ */`,
			``,
		},
		{
			`SELECT 1 -- something`,
			`SELECT 1 `,
		},
		{
			`SELECT 1 --something`,
			`SELECT 1 --something`,
		},
		{
			`SELECT ' -- something'`,
			`SELECT ' -- something'`,
		},
		{
			`SELECT /* FOO */ 1;`,
			`SELECT  1;`,
		},
		{
			`SELECT '/* FOO */ 1';`,
			`SELECT '/* FOO */ 1';`,
		},
		{
			`SELECT "\"/* FOO */ 1\"";`,
			`SELECT "\"/* FOO */ 1\"";`,
		},
		{
			`SELECT '\'/* FOO */ 1\'';`,
			`SELECT '\'/* FOO */ 1\'';`,
		},
	}
	for _, tt := range testCases {
		t.Run(tt.input, func(t *testing.T) {
			require.Equal(
				t,
				tt.output,
				removeComments(tt.input),
			)
		})
	}
}

func TestFixSetQuery(t *testing.T) {
	testCases := []struct {
		in, out string
	}{
		{"set session foo = 1, session bar = 2", "set @@session.foo = 1, @@session.bar = 2"},
		{"set global foo = 1, session bar = 2", "set @@global.foo = 1, @@session.bar = 2"},
		{"set SESSION foo = 1, GLOBAL bar = 2", "set @@session.foo = 1, @@global.bar = 2"},
	}

	for _, tt := range testCases {
		t.Run(tt.in, func(t *testing.T) {
			require.Equal(t, tt.out, fixSetQuery(tt.in))
		})
	}
}<|MERGE_RESOLUTION|>--- conflicted
+++ resolved
@@ -70,15 +70,9 @@
 		sql.UnresolvedDatabase(""),
 		"t1",
 		sql.Schema{{
-<<<<<<< HEAD
 			Name:       "a",
 			Type:       sql.Int32,
-			Nullable:   true,
-=======
-			Name:     "a",
-			Type:     sql.Int32,
-			Nullable: false,
->>>>>>> a207ac72
+			Nullable:   false,
 			PrimaryKey: true,
 		}, {
 			Name:       "b",
@@ -91,25 +85,14 @@
 		sql.UnresolvedDatabase(""),
 		"t1",
 		sql.Schema{{
-<<<<<<< HEAD
 			Name:       "a",
 			Type:       sql.Int32,
-			Nullable:   true,
+			Nullable:   false,
 			PrimaryKey: true,
 		}, {
 			Name:       "b",
 			Type:       sql.Text,
-			Nullable:   true,
-=======
-			Name:     "a",
-			Type:     sql.Int32,
-			Nullable: false,
-			PrimaryKey: true,
-		}, {
-			Name:     "b",
-			Type:     sql.Text,
-			Nullable: false,
->>>>>>> a207ac72
+			Nullable:   false,
 			PrimaryKey: true,
 		}},
 	),
