--- conflicted
+++ resolved
@@ -38,11 +38,8 @@
 	createIndexRegex     = regexp.MustCompile(`^create\s+index\s+`)
 	dropIndexRegex       = regexp.MustCompile(`^drop\s+index\s+`)
 	showIndexRegex       = regexp.MustCompile(`^show\s+(index|indexes|keys)\s+(from|in)\s+\S+\s*`)
-<<<<<<< HEAD
-	showCreate           = regexp.MustCompile(`^show create\s+\S+\s*`)
-=======
+	showCreateRegex      = regexp.MustCompile(`^show create\s+\S+\s*`)
 	showVariablesRegex   = regexp.MustCompile(`^show\s+(.*)?variables\s*`)
->>>>>>> dc965799
 	describeRegex        = regexp.MustCompile(`^(describe|desc|explain)\s+(.*)\s+`)
 	fullProcessListRegex = regexp.MustCompile(`^show\s+(full\s+)?processlist$`)
 )
@@ -73,13 +70,10 @@
 		return parseDropIndex(s)
 	case showIndexRegex.MatchString(lowerQuery):
 		return parseShowIndex(s)
-<<<<<<< HEAD
-	case showCreate.MatchString(lowerQuery):
+	case showCreateRegex.MatchString(lowerQuery):
 		return parseShowCreate(s)
-=======
 	case showVariablesRegex.MatchString(lowerQuery):
 		return parseShowVariables(ctx, s)
->>>>>>> dc965799
 	case describeRegex.MatchString(lowerQuery):
 		return parseDescribeQuery(ctx, s)
 	case fullProcessListRegex.MatchString(lowerQuery):
