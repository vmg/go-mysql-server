--- conflicted
+++ resolved
@@ -36,20 +36,7 @@
 var (
 	errInvalidDescribeFormat = errors.NewKind("invalid format %q for DESCRIBE, supported formats: %s")
 
-<<<<<<< HEAD
 	errInvalidSortOrder = errors.NewKind("invalid sort order: %s")
-)
-=======
-	ErrInvalidIndexPrefix = errors.NewKind("invalid index prefix: %v")
-
-	ErrUnknownIndexColumn = errors.NewKind("unknown column: '%s' in %s index '%s'")
-
-	ErrInvalidAutoIncCols = errors.NewKind("there can be only one auto_increment column and it must be defined as a key")
-
-	ErrUnknownConstraintDefinition = errors.NewKind("unknown constraint definition: %s, %T")
-
-	ErrInvalidCheckConstraint = errors.NewKind("invalid constraint definition: %s")
->>>>>>> 69503651
 
 	ErrPrimaryKeyOnNullField = errors.NewKind("All parts of PRIMARY KEY must be NOT NULL")
 )
@@ -163,7 +150,7 @@
 		return nil, fmt.Errorf("expected translation from type string to sql type has returned an unexpected result")
 	}
 	// If we successfully created a CreateTable plan with an empty schema then something has gone horribly wrong, so we'll panic
-	return ddl.CreateSchema[0].Type, nil
+	return ddl.CreateSchema.Schema[0].Type, nil
 }
 
 func convert(ctx *sql.Context, stmt sqlparser.Statement, query string) (sql.Node, error) {
@@ -491,7 +478,7 @@
 		if s.Filter != nil {
 			if s.Filter.Filter != nil {
 				unsupportedShow := fmt.Sprintf("SHOW VARIABLES WHERE ...")
-				return nil, ErrUnsupportedFeature.New(unsupportedShow)
+				return nil, sql.ErrUnsupportedFeature.New(unsupportedShow)
 			}
 			likepattern = s.Filter.Like
 		}
@@ -574,7 +561,7 @@
 	case sqlparser.KeywordString(sqlparser.WARNINGS):
 		if s.CountStar {
 			unsupportedShow := fmt.Sprintf("SHOW COUNT(*) WARNINGS")
-			return nil, ErrUnsupportedFeature.New(unsupportedShow)
+			return nil, sql.ErrUnsupportedFeature.New(unsupportedShow)
 		}
 		var node sql.Node
 		var err error
@@ -1164,11 +1151,7 @@
 			if err != nil {
 				return nil, err
 			}
-<<<<<<< HEAD
-			return plan.NewAddColumn(sql.UnresolvedDatabase(""), tableNameToUnresolvedTable(ddl.Table), sch[0], columnOrderToColumnOrder(ddl.ColumnOrder)), nil
-=======
-			return plan.NewAddColumn(sql.UnresolvedDatabase(""), ddl.Table.Name.String(), sch.Schema[0], columnOrderToColumnOrder(ddl.ColumnOrder)), nil
->>>>>>> 69503651
+			return plan.NewAddColumn(sql.UnresolvedDatabase(""), tableNameToUnresolvedTable(ddl.Table), sch.Schema[0], columnOrderToColumnOrder(ddl.ColumnOrder)), nil
 		case sqlparser.DropStr:
 			return plan.NewDropColumn(sql.UnresolvedDatabase(""), tableNameToUnresolvedTable(ddl.Table), ddl.Column.String()), nil
 		case sqlparser.RenameStr:
@@ -1178,11 +1161,7 @@
 			if err != nil {
 				return nil, err
 			}
-<<<<<<< HEAD
-			return plan.NewModifyColumn(sql.UnresolvedDatabase(""), tableNameToUnresolvedTable(ddl.Table), ddl.Column.String(), sch[0], columnOrderToColumnOrder(ddl.ColumnOrder)), nil
-=======
-			return plan.NewModifyColumn(sql.UnresolvedDatabase(""), ddl.Table.Name.String(), ddl.Column.String(), sch.Schema[0], columnOrderToColumnOrder(ddl.ColumnOrder)), nil
->>>>>>> 69503651
+			return plan.NewModifyColumn(sql.UnresolvedDatabase(""), tableNameToUnresolvedTable(ddl.Table), ddl.Column.String(), sch.Schema[0], columnOrderToColumnOrder(ddl.ColumnOrder)), nil
 		}
 	}
 	if ddl.AutoIncSpec != nil {
@@ -1762,16 +1741,7 @@
 }
 
 // TableSpecToSchema creates a sql.Schema from a parsed TableSpec
-<<<<<<< HEAD
-func TableSpecToSchema(ctx *sql.Context, tableSpec *sqlparser.TableSpec) (sql.Schema, error) {
-=======
 func TableSpecToSchema(ctx *sql.Context, tableSpec *sqlparser.TableSpec) (sql.PrimaryKeySchema, error) {
-	err := validateIndexes(tableSpec)
-	if err != nil {
-		return sql.PrimaryKeySchema{}, err
-	}
-
->>>>>>> 69503651
 	var schema sql.Schema
 	for _, cd := range tableSpec.Columns {
 		column, err := columnDefinitionToColumn(ctx, cd, tableSpec.Indexes)
@@ -1786,16 +1756,7 @@
 		schema = append(schema, column)
 	}
 
-<<<<<<< HEAD
-	return schema, nil
-=======
-	err = validateAutoIncrement(schema)
-	if err != nil {
-		return sql.PrimaryKeySchema{}, err
-	}
-
 	return sql.NewPrimaryKeySchema(schema, getPkOrdinals(tableSpec)...), nil
->>>>>>> 69503651
 }
 
 // columnDefinitionToColumn returns the sql.Column for the column definition given, as part of a create table statement.
