--- conflicted
+++ resolved
@@ -49,13 +49,8 @@
 	require.NoError(err)
 
 	expected := []sql.Row{
-<<<<<<< HEAD
-		{"t1", "InnoDB", "10", "Fixed", int64(0), int64(0), int64(0), int64(0), int64(0), int64(0), int64(0), nil, nil, nil, sql.Collation_Default.String(), nil, nil, nil},
-		{"t2", "InnoDB", "10", "Fixed", int64(0), int64(0), int64(0), int64(0), int64(0), int64(0), int64(0), nil, nil, nil, sql.Collation_Default.String(), nil, nil, nil},
-=======
 		{"t1", "InnoDB", "10", "Fixed", uint64(0), uint64(0), uint64(0), uint64(0), int64(0), int64(0), nil, nil, nil, nil, sql.Collation_Default.String(), nil, nil, nil},
 		{"t2", "InnoDB", "10", "Fixed", uint64(0), uint64(0), uint64(0), uint64(0), int64(0), int64(0), nil, nil, nil, nil, sql.Collation_Default.String(), nil, nil, nil},
->>>>>>> 6959bf5a
 	}
 
 	require.Equal(expected, rows)
@@ -70,13 +65,8 @@
 	require.NoError(err)
 
 	expected = []sql.Row{
-<<<<<<< HEAD
-		{"t1", "InnoDB", "10", "Fixed", int64(0), int64(0), int64(0), int64(0), int64(0), int64(0), int64(0), nil, nil, nil, sql.Collation_Default.String(), nil, nil, nil},
-		{"t2", "InnoDB", "10", "Fixed", int64(0), int64(0), int64(0), int64(0), int64(0), int64(0), int64(0), nil, nil, nil, sql.Collation_Default.String(), nil, nil, nil},
-=======
 		{"t1", "InnoDB", "10", "Fixed", uint64(0), uint64(0), uint64(0), uint64(0), int64(0), int64(0), nil, nil, nil, nil, sql.Collation_Default.String(), nil, nil, nil},
 		{"t2", "InnoDB", "10", "Fixed", uint64(0), uint64(0), uint64(0), uint64(0), int64(0), int64(0), nil, nil, nil, nil, sql.Collation_Default.String(), nil, nil, nil},
->>>>>>> 6959bf5a
 	}
 
 	require.Equal(expected, rows)
